--- conflicted
+++ resolved
@@ -349,21 +349,6 @@
     return Status::OK();
 }
 
-<<<<<<< HEAD
-    static Status requireAuthSchemaVersion26Final(AuthorizationManager* authzManager) {
-        int foundSchemaVersion;
-        Status status = authzManager->getAuthorizationVersion(&foundSchemaVersion);
-        if (!status.isOK()) {
-            return status;
-        }
-
-        if (foundSchemaVersion != AuthorizationManager::schemaVersion26Final) {
-            return Status(
-                    ErrorCodes::AuthSchemaIncompatible,
-                    str::stream() << "User and role management commands require auth data to have "
-                    "schema version " << AuthorizationManager::schemaVersion26Final <<
-                    " but found " << foundSchemaVersion);
-=======
 /**
  * Removes all documents matching "query" from "collectionName".
  *
@@ -389,7 +374,6 @@
         if (errstr.empty()) {
             *numRemoved = res["n"].numberInt();
             return Status::OK();
->>>>>>> 610765fd
         }
         return Status(ErrorCodes::UnknownError, errstr);
     } catch (const DBException& e) {
@@ -397,25 +381,6 @@
     }
 }
 
-<<<<<<< HEAD
-    static Status requireAuthSchemaVersion26UpgradeOrFinal(AuthorizationManager* authzManager) {
-        int foundSchemaVersion;
-        Status status = authzManager->getAuthorizationVersion(&foundSchemaVersion);
-        if (!status.isOK()) {
-            return status;
-        }
-
-        if (foundSchemaVersion != AuthorizationManager::schemaVersion26Final &&
-            foundSchemaVersion != AuthorizationManager::schemaVersion26Upgrade) {
-            return Status(
-                    ErrorCodes::AuthSchemaIncompatible,
-                    str::stream() << "The usersInfo and rolesInfo commands require auth data to "
-                    "have schema version " << AuthorizationManager::schemaVersion26Final <<
-                    " or " << AuthorizationManager::schemaVersion26Upgrade <<
-                    " but found " << foundSchemaVersion);
-        }
-        return Status::OK();
-=======
 /**
  * Creates the given role object in the given database.
  * 'writeConcern' contains the arguments to be passed to getLastError to block for
@@ -434,7 +399,6 @@
         std::string source = roleObj[AuthorizationManager::ROLE_DB_FIELD_NAME].String();
         return Status(ErrorCodes::DuplicateKey,
                       str::stream() << "Role \"" << name << "@" << source << "\" already exists");
->>>>>>> 610765fd
     }
     if (status.code() == ErrorCodes::UnknownError) {
         return Status(ErrorCodes::RoleModificationFailed, status.reason());
@@ -1345,33 +1309,6 @@
         return auth::checkAuthForCreateRoleCommand(client, dbname, cmdObj);
     }
 
-<<<<<<< HEAD
-                AuthorizationManager* authzManager = getGlobalAuthorizationManager();
-                int authzVersion;
-                Status status = authzManager->getAuthorizationVersion(&authzVersion);
-                if (!status.isOK()) {
-                    return appendCommandStatus(result, status);
-                }
-                NamespaceString usersNamespace =
-                        authzVersion== AuthorizationManager::schemaVersion26Final ?
-                                AuthorizationManager::usersCollectionNamespace :
-                                AuthorizationManager::usersAltCollectionNamespace;
-                BSONObjBuilder projection;
-                if (!args.showCredentials) {
-                    projection.append("credentials", 0);
-                }
-                BSONArrayBuilder& (BSONArrayBuilder::* appendBSONObj) (const BSONObj&) =
-                        &BSONArrayBuilder::append<BSONObj>;
-                const boost::function<void(const BSONObj&)> function =
-                        boost::bind(appendBSONObj, &usersArrayBuilder, _1);
-                authzManager->queryAuthzDocument(usersNamespace,
-                                                 queryBuilder.done(),
-                                                 projection.done(),
-                                                 function);
-            }
-            result.append("users", usersArrayBuilder.arr());
-            return true;
-=======
     bool run(OperationContext* txn,
              const string& dbname,
              BSONObj& cmdObj,
@@ -1382,7 +1319,6 @@
         Status status = auth::parseCreateOrUpdateRoleCommands(cmdObj, "createRole", dbname, &args);
         if (!status.isOK()) {
             return appendCommandStatus(result, status);
->>>>>>> 610765fd
         }
 
         if (args.roleName.getRole().empty()) {
